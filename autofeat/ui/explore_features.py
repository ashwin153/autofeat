import math

import numpy
import pandas
import plotly.express
import plotly.graph_objects
import plotly.subplots
import streamlit

from autofeat.model import Model
from autofeat.problem import Problem
from autofeat.settings import Settings
from autofeat.transform.extract import Extract


@streamlit.fragment
def explore_features(
    model: Model,
    settings: Settings,
) -> None:
    """Explore the input features to a model.

    :param model: Model to explore.
    """
    df = _grid(model)
<<<<<<< HEAD

    streamlit.subheader(f"Top Predictors of {model.y.name}")

=======
    streamlit.subheader(f"Top Predictors of {model.y.name}")
>>>>>>> fa1de31d
    column1, column2 = streamlit.columns(2)

    with column1:
        on_select = streamlit.dataframe(
            df,
            column_config={
                "Id": None,
                "Importance": streamlit.column_config.ProgressColumn(
                    format="%.2f",
                    max_value=1,
                    min_value=0,
                ),
            },
            height=505,
            hide_index=True,
            use_container_width=True,
            on_select="rerun",
            selection_mode="single-row",
        )

    with column2:
        if rows := on_select.get("selection", {}).get("rows", []):
            assert len(rows) == 1

            charts = _charts(
                model,
                df.iloc[rows[0]]["Id"],
                settings,
            )

            for figure, tab in zip(
                [figure for _, figure in charts],
                streamlit.tabs([chart for chart, _ in charts]),
            ):
                with tab:
                    streamlit.plotly_chart(
                        figure,
                        use_container_width=True,
                    )
        else:
            streamlit.info(f"Select feature to explore relationship with {model.y.name}")


@streamlit.cache_data(
    hash_funcs={Model: id},
    max_entries=1,
)
def _grid(
    model: Model,
) -> pandas.DataFrame:
    importance = (
        numpy.abs(model.explanation.values).mean((0, 2))
        if len(model.explanation.shape) == 3
        else numpy.abs(model.explanation.values).mean(0)
    )

    importance = importance / numpy.max(importance)

    df = pandas.DataFrame({
        "Id": model.X.columns,
        "Feature": [c.split(Extract.SEPARATOR, 1)[0] for c in model.X.columns],
        "Importance": importance,
        "Source": [c.split(Extract.SEPARATOR, 1)[1] for c in model.X.columns],
    })

    df = df.sort_values("Importance", ascending=False)

    return df


@streamlit.cache_data(
    hash_funcs={Model: id},
    max_entries=10,
)
def _charts(  # type: ignore[no-any-unimported]
    model: Model,
    feature: str,
    settings: Settings,
) -> list[tuple[str, plotly.graph_objects.Figure]]:
    x, y = model.X_test[:, model.X.columns.index(feature)], model.y_test
    mask = ~(pandas.isnull(x) | pandas.isnull(y))
    x, y = x[mask], y[mask]

    df = pandas.DataFrame({"x": x, "y": y}).sort_values("x")
    df_flip = pandas.DataFrame({"x": y, "y": x}).sort_values("x")

    df.attrs = {
        "x_label": feature.split(Extract.SEPARATOR, 1)[0],
        "y_label": model.y.name,
        "chart_theme": settings.chart_theme,
    }

    df_flip.attrs = {
        **df.attrs,
        "x_label": df.attrs["y_label"],
        "y_label": df.attrs["x_label"],
    }

    match model.problem:
        case Problem.classification:
            if model.X.schema[feature].is_numeric():
                return [_histogram(df), _box_plot(df_flip)]
            else:
                return [_stacked_bar_chart(df), _stacked_bar_chart(df_flip), _pie_chart(df)]
        case Problem.regression:
            if model.X.schema[feature].is_numeric():
                return [_scatter_plot(df)]
            else:
                return [_box_plot(df)]
        case _:
            raise NotImplementedError(f"{model.problem} is not supported")


def _box_plot(  # type: ignore[no-any-unimported]
    df: pandas.DataFrame,
) -> tuple[str, plotly.graph_objects.Figure]:
    figure = plotly.graph_objects.Figure()

    figure.add_trace(
        plotly.graph_objects.Box(
            boxpoints="outliers",
            name="Distribution",
            x=df["x"],
            y=df["y"],
        ),
    )

    q1 = df["y"].quantile(0.25)
    q3 = df["y"].quantile(0.75)
    iqr =  q3 - q1

    y_min = max(df["y"].min(), q1 - 1.5 * iqr)
    y_max = min(df["y"].max(), q3 + 1.5 * iqr)

    figure.update_layout(
        margin={"t": 30},
        template=df.attrs["chart_theme"],
        xaxis_title=df.attrs["x_label"],
        yaxis_title=df.attrs["y_label"],
        yaxis={"range": [y_min, y_max]},
    )

    return ":material/indeterminate_check_box:", figure


def _histogram(  # type: ignore[no-any-unimported]
    df: pandas.DataFrame,
) -> tuple[str, plotly.graph_objects.Figure]:
    buckets = []
    num_buckets = 5
    bucket_size = math.ceil(len(df) / num_buckets)
    categories = df["y"].unique()

    for i in range(num_buckets):
        bucket_data = df.iloc[i*bucket_size:(i+1)*bucket_size]
        bucket_name = f"{bucket_data['x'].min():.2f} - {bucket_data['x'].max():.2f}"

        total_count = len(bucket_data)

        for category in categories:
            category_count = len(bucket_data[bucket_data["y"] == category])
            percentage = (category_count / total_count) * 100 if total_count > 0 else 0
            buckets.append({
                df.attrs["y_label"]: str(category),
                "x": bucket_name,
                "y": len(bucket_data[bucket_data["y"] == category]),
                "percentage": f"{percentage:.2f}",
            })

    figure = plotly.express.bar(
        pandas.DataFrame(buckets),
        x="x",
        y="y",
        color=df.attrs["y_label"],
        template=df.attrs["chart_theme"],
        labels={"x": df.attrs["x_label"], "y": "count"},
        hover_data=["percentage"],
    )

    figure.update_layout(
        bargap=0.2,
        margin={"t": 30},
    )

    return ":material/equalizer:", figure


def _pie_chart(  # type: ignore[no-any-unimported]
    df: pandas.DataFrame,
) -> tuple[str, plotly.graph_objects.Figure]:
    figure = plotly.subplots.make_subplots(
        rows=1,
        cols=2,
        specs=[
            [
                {"type": "sunburst"},
                {"type": "sunburst"},
            ],
        ],
    )

    figure.add_trace(
        plotly.express.sunburst(
            df,
            path=["y", "x"],
            template=df.attrs["chart_theme"],
        ).data[0],
        row=1,
        col=1,
    )

    figure.add_trace(
        plotly.express.sunburst(
            df,
            path=["x", "y"],
            template=df.attrs["chart_theme"],
        ).data[0],
        row=1,
        col=2,
    )

    figure.update_traces(
        textinfo="label+percent parent",
    )

    return ":material/pie_chart:", figure


def _scatter_plot(  # type: ignore[no-any-unimported]
    df: pandas.DataFrame,
) -> tuple[str, plotly.graph_objects.Figure]:
    figure = plotly.graph_objects.Figure()

    figure.add_trace(
        plotly.graph_objects.Scatter(
            marker={
                "size": 5,
                "opacity": 0.6,
            },
            mode="markers",
            name=df.attrs["y_label"],
            x=df["x"],
            y=df["y"],
        ),
    )

    x = pandas.to_numeric(df["x"], errors="coerce")
    best_fit_coeffs = numpy.polyfit(x, df["y"], 1)
    best_fit_x = numpy.array([numpy.min(x), numpy.max(x)])
    best_fit_y = best_fit_coeffs[0] * best_fit_x + best_fit_coeffs[1]

    figure.add_trace(
        plotly.graph_objects.Scatter(
            mode="lines",
            name="Line of Best Fit",
            x=best_fit_x,
            y=best_fit_y,
        ),
    )

    figure.update_layout(
        template=df.attrs["chart_theme"],
        xaxis_title=df.attrs["x_label"],
        yaxis_title=df.attrs["y_label"],
        margin={"t": 30},
    )

    return ":material/scatter_plot:", figure


def _stacked_bar_chart(  # type: ignore[no-any-unimported]
    df: pandas.DataFrame,
) -> tuple[str, plotly.graph_objects.Figure]:

    counts = (
        df
        .groupby(["x", "y"])
        .size()
        .unstack(fill_value=0)
    )

    percentages = counts.apply(lambda x: x / x.sum() * 100, axis=1)

    figure = plotly.express.bar(
        percentages,
        barmode="stack",
        labels={
            "x": df.attrs["x_label"],
            "y": "Percentage",
            "color": df.attrs["y_label"],
        },
        template=df.attrs["chart_theme"],
    )

    figure.update_layout(
        margin={"t": 20},
        template=df.attrs["chart_theme"],
        xaxis_title=df.attrs["x_label"],
        xaxis={"type": "category", "categoryorder": "total descending"},
        yaxis_title=f"{df.attrs['y_label']} (%)",
        yaxis={"tickformat": ".1f", "range": [0, 100]},
    )

    return ":material/stacked_bar_chart:", figure<|MERGE_RESOLUTION|>--- conflicted
+++ resolved
@@ -23,13 +23,9 @@
     :param model: Model to explore.
     """
     df = _grid(model)
-<<<<<<< HEAD
 
     streamlit.subheader(f"Top Predictors of {model.y.name}")
 
-=======
-    streamlit.subheader(f"Top Predictors of {model.y.name}")
->>>>>>> fa1de31d
     column1, column2 = streamlit.columns(2)
 
     with column1:
